import logging
import os
from typing import Callable, Union, List

import dspy
import pandas as pd
import requests
from langchain_core.documents import Document
from langchain_huggingface import HuggingFaceEmbeddings
from langchain_qdrant import Qdrant
from qdrant_client import QdrantClient, models
from tqdm import tqdm

from .utils import WebPageHelper


class YouRM(dspy.Retrieve):
    def __init__(self, ydc_api_key=None, k=3, is_valid_source: Callable = None):
        super().__init__(k=k)
        if not ydc_api_key and not os.environ.get("YDC_API_KEY"):
            raise RuntimeError("You must supply ydc_api_key or set environment variable YDC_API_KEY")
        elif ydc_api_key:
            self.ydc_api_key = ydc_api_key
        else:
            self.ydc_api_key = os.environ["YDC_API_KEY"]
        self.usage = 0

        # If not None, is_valid_source shall be a function that takes a URL and returns a boolean.
        if is_valid_source:
            self.is_valid_source = is_valid_source
        else:
            self.is_valid_source = lambda x: True

    def get_usage_and_reset(self):
        usage = self.usage
        self.usage = 0

        return {'YouRM': usage}

    def forward(self, query_or_queries: Union[str, List[str]], exclude_urls: List[str] = []):
        """Search with You.com for self.k top passages for query or queries

        Args:
            query_or_queries (Union[str, List[str]]): The query or queries to search for.
            exclude_urls (List[str]): A list of urls to exclude from the search results.

        Returns:
            a list of Dicts, each dict has keys of 'description', 'snippets' (list of strings), 'title', 'url'
        """
        queries = (
            [query_or_queries]
            if isinstance(query_or_queries, str)
            else query_or_queries
        )
        self.usage += len(queries)
        collected_results = []
        for query in queries:
            try:
                headers = {"X-API-Key": self.ydc_api_key}
                results = requests.get(
                    f"https://api.ydc-index.io/search?query={query}",
                    headers=headers,
                ).json()

                authoritative_results = []
                for r in results['hits']:
                    if self.is_valid_source(r['url']) and r['url'] not in exclude_urls:
                        authoritative_results.append(r)
                if 'hits' in results:
                    collected_results.extend(authoritative_results[:self.k])
            except Exception as e:
                logging.error(f'Error occurs when searching query {query}: {e}')

        return collected_results


class BingSearch(dspy.Retrieve):
    def __init__(self, bing_search_api_key=None, k=3, is_valid_source: Callable = None,
                 min_char_count: int = 150, snippet_chunk_size: int = 1000, webpage_helper_max_threads=10,
                 mkt='en-US', language='en', **kwargs):
        """
        Params:
            min_char_count: Minimum character count for the article to be considered valid.
            snippet_chunk_size: Maximum character count for each snippet.
            webpage_helper_max_threads: Maximum number of threads to use for webpage helper.
            mkt, language, **kwargs: Bing search API parameters.
            - Reference: https://learn.microsoft.com/en-us/bing/search-apis/bing-web-search/reference/query-parameters
        """
        super().__init__(k=k)
        if not bing_search_api_key and not os.environ.get("BING_SEARCH_API_KEY"):
            raise RuntimeError(
                "You must supply bing_search_subscription_key or set environment variable BING_SEARCH_API_KEY")
        elif bing_search_api_key:
            self.bing_api_key = bing_search_api_key
        else:
            self.bing_api_key = os.environ["BING_SEARCH_API_KEY"]
        self.endpoint = "https://api.bing.microsoft.com/v7.0/search"
        self.params = {
            'mkt': mkt,
            "setLang": language,
            "count": k,
            **kwargs
        }
        self.webpage_helper = WebPageHelper(
            min_char_count=min_char_count,
            snippet_chunk_size=snippet_chunk_size,
            max_thread_num=webpage_helper_max_threads
        )
        self.usage = 0

        # If not None, is_valid_source shall be a function that takes a URL and returns a boolean.
        if is_valid_source:
            self.is_valid_source = is_valid_source
        else:
            self.is_valid_source = lambda x: True

    def get_usage_and_reset(self):
        usage = self.usage
        self.usage = 0

        return {'BingSearch': usage}

    def forward(self, query_or_queries: Union[str, List[str]], exclude_urls: List[str] = []):
        """Search with Bing for self.k top passages for query or queries

        Args:
            query_or_queries (Union[str, List[str]]): The query or queries to search for.
            exclude_urls (List[str]): A list of urls to exclude from the search results.

        Returns:
            a list of Dicts, each dict has keys of 'description', 'snippets' (list of strings), 'title', 'url'
        """
        queries = (
            [query_or_queries]
            if isinstance(query_or_queries, str)
            else query_or_queries
        )
        self.usage += len(queries)

        url_to_results = {}

        headers = {"Ocp-Apim-Subscription-Key": self.bing_api_key}

        for query in queries:
            try:
                results = requests.get(
                    self.endpoint,
                    headers=headers,
                    params={**self.params, 'q': query}
                ).json()

                for d in results['webPages']['value']:
                    if self.is_valid_source(d['url']) and d['url'] not in exclude_urls:
                        url_to_results[d['url']] = {'url': d['url'], 'title': d['name'], 'description': d['snippet']}
            except Exception as e:
                logging.error(f'Error occurs when searching query {query}: {e}')

        valid_url_to_snippets = self.webpage_helper.urls_to_snippets(list(url_to_results.keys()))
        collected_results = []
        for url in valid_url_to_snippets:
            r = url_to_results[url]
            r['snippets'] = valid_url_to_snippets[url]['snippets']
            collected_results.append(r)

        return collected_results


class VectorRM(dspy.Retrieve):
    """Retrieve information from custom documents using Qdrant.

    To be compatible with STORM, the custom documents should have the following fields:
        - content: The main text content of the document.
        - title: The title of the document.
        - url: The URL of the document. STORM use url as the unique identifier of the document, so ensure different
            documents have different urls.
        - description (optional): The description of the document.
    The documents should be stored in a CSV file.
    """

    def __init__(self,
                 collection_name: str = "my_documents",
                 embedding_model: str = 'BAAI/bge-m3',
                 device: str = "mps",
                 k: int = 3,
                 chunk_size: int = 500,
                 chunk_overlap: int = 100):
        """
        Params:
            collection_name: Name of the Qdrant collection.
            embedding_model: Name of the Hugging Face embedding model.
            device: Device to run the embeddings model on, can be "mps", "cuda", "cpu".
            k: Number of top chunks to retrieve.
            chunk_size: Size of each chunk if you need to build the vector store from documents.
            chunk_overlap: Overlap between chunks if you need to build the vector store from documents.
        """
        super().__init__(k=k)
        self.usage = 0

        model_kwargs = {"device": device}
        encode_kwargs = {"normalize_embeddings": True}
        self.model = HuggingFaceEmbeddings(
            model_name=embedding_model, model_kwargs=model_kwargs, encode_kwargs=encode_kwargs
        )

        self.chunk_size = chunk_size
        self.chunk_overlap = chunk_overlap

        self.collection_name = collection_name
        self.client = None
        self.qdrant = None

    def _check_create_collection(self):
        """
        Check if the Qdrant collection exists and create it if it does not.
        """
        if self.client is None:
            raise ValueError("Qdrant client is not initialized.")
        if self.client.collection_exists(collection_name=f"{self.collection_name}"):
            print(f"Collection {self.collection_name} exists. Loading the collection...")
            self.qdrant = Qdrant(
                client=self.client,
                collection_name=self.collection_name,
                embeddings=self.model,
            )
        else:
            print(f"Collection {self.collection_name} does not exist. Creating the collection...")
            # create the collection
            self.client.create_collection(
                collection_name=f"{self.collection_name}",
                vectors_config=models.VectorParams(size=1024, distance=models.Distance.COSINE),
            )
            self.qdrant = Qdrant(
                client=self.client,
                collection_name=self.collection_name,
                embeddings=self.model,
            )

    def init_online_vector_db(self, url: str, api_key: str):
        """
        Initialize the Qdrant client that is connected to an online vector store with the given URL and API key.

        Args:
            url (str): URL of the Qdrant server.
            api_key (str): API key for the Qdrant server.
        """
        if api_key is None:
            if not os.getenv("QDRANT_API_KEY"):
                raise ValueError("Please provide an api key.")
            api_key = os.getenv("QDRANT_API_KEY")
        if url is None:
            raise ValueError("Please provide a url for the Qdrant server.")

        try:
            self.client = QdrantClient(url=url, api_key=api_key)
            self._check_create_collection()
        except Exception as e:
            raise ValueError(f"Error occurs when connecting to the server: {e}")

    def init_offline_vector_db(self, vector_store_path: str):
        """
        Initialize the Qdrant client that is connected to an offline vector store with the given vector store folder path.

        Args:
            vector_store_path (str): Path to the vector store.
        """
        if vector_store_path is None:
            raise ValueError("Please provide a folder path.")

        try:
            self.client = QdrantClient(path=vector_store_path)
            self._check_create_collection()
        except Exception as e:
            raise ValueError(f"Error occurs when loading the vector store: {e}")

    def update_vector_store(
            self,
            file_path: str,
            content_column: str,
            title_column: str = "title",
            url_column: str = "url",
            desc_column: str = "description",
            batch_size: int = 64
    ):
        """
        Takes a CSV file where each row is a document and has columns for content, title, url, and description.
        Then it converts all these documents in the content column to vectors and add them the Qdrant collection.

        Args:
            file_path (str): Path to the CSV file.
            content_column (str): Name of the column containing the content.
            title_column (str): Name of the column containing the title. Default is "title".
            url_column (str): Name of the column containing the URL. Default is "url".
            desc_column (str): Name of the column containing the description. Default is "description".
            batch_size (int): Batch size for adding documents to the collection.
        """
        if file_path is None:
            raise ValueError("Please provide a file path.")
        # check if the file is a csv file
        if not file_path.endswith('.csv'):
            raise ValueError(f"Not valid file format. Please provide a csv file.")
        if content_column is None:
            raise ValueError("Please provide the name of the content column.")
        if url_column is None:
            raise ValueError("Please provide the name of the url column.")

        if self.qdrant is None:
            raise ValueError("Qdrant client is not initialized.")

        # read the csv file
        df = pd.read_csv(file_path)
        # check that content column exists and url column exists
        if content_column not in df.columns:
            raise ValueError(f"Content column {content_column} not found in the csv file.")
        if url_column not in df.columns:
            raise ValueError(f"URL column {url_column} not found in the csv file.")

        documents = [
            Document(
                page_content=row[content_column],
                metadata={
                    "title": row.get(title_column, ''),
                    "url": row[url_column],
                    "description": row.get(desc_column, ''),
                }
            )
            for row in df.to_dict(orient='records')
        ]

        # split the documents
        from langchain_text_splitters import RecursiveCharacterTextSplitter
        text_splitter = RecursiveCharacterTextSplitter(
            chunk_size=self.chunk_size,
            chunk_overlap=self.chunk_overlap,
            length_function=len,
            add_start_index=True,
            separators=[
                "\n\n",
                "\n",
                ".",
                "\uff0e",  # Fullwidth full stop
                "\u3002",  # Ideographic full stop
                ",",
                "\uff0c",  # Fullwidth comma
                "\u3001",  # Ideographic comma
                " ",
                "\u200B",  # Zero-width space
                "",
            ]
        )
        split_documents = text_splitter.split_documents(documents)

        # update and save the vector store
        num_batches = (len(split_documents) + batch_size - 1) // batch_size
        for i in tqdm(range(num_batches)):
            start_idx = i * batch_size
            end_idx = min((i + 1) * batch_size, len(split_documents))
            self.qdrant.add_documents(
                documents=split_documents[start_idx:end_idx],
                batch_size=batch_size,
            )

    def get_usage_and_reset(self):
        usage = self.usage
        self.usage = 0

        return {'VectorRM': usage}

    def get_vector_count(self):
        """
        Get the count of vectors in the collection.

        Returns:
            int: Number of vectors in the collection.
        """
        return self.qdrant.client.count(collection_name=self.collection_name)

    def forward(self, query_or_queries: Union[str, List[str]], exclude_urls: List[str]):
        """
        Search in your data for self.k top passages for query or queries.

        Args:
            query_or_queries (Union[str, List[str]]): The query or queries to search for.
            exclude_urls (List[str]): Dummy parameter to match the interface. Does not have any effect.

        Returns:
            a list of Dicts, each dict has keys of 'description', 'snippets' (list of strings), 'title', 'url'
        """
        queries = (
            [query_or_queries]
            if isinstance(query_or_queries, str)
            else query_or_queries
        )
        self.usage += len(queries)
        collected_results = []
        for query in queries:
            related_docs = self.qdrant.similarity_search_with_score(query, k=self.k)
            for i in range(len(related_docs)):
                doc = related_docs[i][0]
                collected_results.append({
                    'description': doc.metadata['description'],
                    'snippets': [doc.page_content],
                    'title': doc.metadata['title'],
                    'url': doc.metadata['url'],
                })

        return collected_results

<<<<<<< HEAD

class SearXNG(dspy.Retrieve):
    def __init__(self, searxng_api_url, searxng_api_key=None, k=3, is_valid_source: Callable = None):
        """
        Initialize the SearXNG search retriever.

        Args:
            searxng_api_url (str): The URL of the SearXNG API.
            searxng_api_key (str, optional): The API key for the SearXNG API. Defaults to None.
            k (int, optional): The number of top passages to retrieve. Defaults to 3.
            is_valid_source (Callable, optional): A function that takes a URL and returns a boolean indicating if the source is valid. Defaults to None.
        """
        super().__init__(k=k)
        if not searxng_api_url:
            raise RuntimeError("You must supply searxng_api_url")
        self.searxng_api_url = searxng_api_url
        self.searxng_api_key = searxng_api_key
        self.usage = 0

        if is_valid_source:
            self.is_valid_source = is_valid_source
        else:
            self.is_valid_source = lambda x: True
=======
class SerperRM(dspy.Retrieve):
    """Retrieve information from custom queries using Serper.dev."""
    
    def __init__(self, serper_search_api_key=None, query_params=None):
        """Args:
            serper_search_api_key str: API key to run serper, can be found by creating an account on https://serper.dev/
            query_params (dict or list of dict): parameters in dictionary or list of dictionaries that has a max size of 100 that will be used to query.
                Commonly used fields are as follows (see more information in https://serper.dev/playground):
                    q str: query that will be used with google search
                    type str: type that will be used for browsing google. Types are search, images, video, maps, places, etc.
                    gl str: Country that will be focused on for the search
                    location str: Country where the search will originate from. All locates can be found here: https://api.serper.dev/locations.
                    autocorrect bool: Enable autocorrect on the queries while searching, if query is misspelled, will be updated.
                    results int: Max number of results per page.
                    page int: Max number of pages per call.
                    tbs str: date time range, automatically set to any time by default.
                    qdr:h str: Date time range for the past hour.
                    qdr:d str: Date time range for the past 24 hours.
                    qdr:w str: Date time range for past week.
                    qdr:m str: Date time range for past month.
                    qdr:y str: Date time range for past year.
        """
        super().__init__()
        self.usage = 0
        self.query_params = query_params
        self.serper_search_api_key = serper_search_api_key
        if not self.serper_search_api_key and not os.environ.get('SERPER_API_KEY'):
            raise RuntimeError(
                'You must supply a serper_search_api_key param or set environment variable SERPER_API_KEY'
            )

        elif self.serper_search_api_key:
            self.serper_search_api_key = serper_search_api_key

        else:
            self.serper_search_api_key = os.environ['SERPER_API_KEY']

        self.base_url = 'https://google.serper.dev'

    def serper_runner(self, query_params):
        self.search_url = f'{self.base_url}/search'

        headers = {
            'X-API-KEY': self.serper_search_api_key,
            'Content-Type': 'application/json',
        }

        response = requests.request(
            'POST', self.search_url, headers=headers, json=query_params
        )

        if response == None:
            raise RuntimeError(
                f'Error had occured while running the search process.\n Error is {response.reason}, had failed with status code {response.status_code}'
            )

        return response.json()
>>>>>>> 6a57b0ce

    def get_usage_and_reset(self):
        usage = self.usage
        self.usage = 0
<<<<<<< HEAD
        return {'SearXNG': usage}

    def forward(self, query_or_queries: Union[str, List[str]], exclude_urls: List[str] = []):
        """Search with SearxNG for self.k top passages for query or queries

        Args:
            query_or_queries (Union[str, List[str]]): The query or queries to search for.
            exclude_urls (List[str]): A list of urls to exclude from the search results.

        Returns:
            a list of Dicts, each dict has keys of 'description', 'snippets' (list of strings), 'title', 'url'
=======
        return {'SerperRM': usage}

    def forward(self, query_or_queries: Union[str, List[str]], exclude_urls: List[str]):
        """
        Calls the API and searches for the query passed in.
        
        
        Args:
            query_or_queries (Union[str, List[str]]): The query or queries to search for.
            exclude_urls (List[str]): Dummy parameter to match the interface. Does not have any effect.

        Returns:
            a list of dictionaries, each dictionary has keys of 'description', 'snippets' (list of strings), 'title', 'url'
>>>>>>> 6a57b0ce
        """
        queries = (
            [query_or_queries]
            if isinstance(query_or_queries, str)
            else query_or_queries
        )
<<<<<<< HEAD
        self.usage += len(queries)
        collected_results = []
        headers = {"Authorization": f"Bearer {self.searxng_api_key}"} if self.searxng_api_key else {}

        for query in queries:
            try:
                params = {"q": query, "format": "json"}
                response = requests.get(self.searxng_api_url, headers=headers, params=params)
                results = response.json()

                for r in results['results']:
                    if self.is_valid_source(r['url']) and r['url'] not in exclude_urls:
                        collected_results.append({
                            'description': r.get('content', ''),
                            'snippets': [r.get('content', '')],
                            'title': r.get('title', ''),
                            'url': r['url']
                        })
            except Exception as e:
                logging.error(f'Error occurs when searching query {query}: {e}')
=======

        self.usage += len(queries)
        self.results = []
        collected_results = []
        for query in queries:
            if query == 'Queries:':
                continue
            query_params = self.query_params
            
            # All available parameters can be found in the playground: https://serper.dev/playground
            # Sets the json value for query to be the query that is being parsed.
            query_params['q'] = query

            # Sets the type to be search, can be images, video, places, maps etc that Google provides.
            query_params['type'] = 'search'

            self.result = self.serper_runner(query_params)
            self.results.append(self.result)

        # Array of dictionaries that will be used by Storm to create the jsons
        collected_results = []

        for result in self.results:
            try:
                # An array of dictionaries that contains the snippets, title of the document and url that will be used.
                organic_results = result.get('organic')

                knowledge_graph = result.get('knowledgeGraph')
                for organic in organic_results:
                    snippets = []
                    snippets.append(organic.get('snippet'))
                    if knowledge_graph != None:
                        collected_results.append(
                            {
                                'snippets': snippets,
                                'title': organic.get('title'),
                                'url': organic.get('link'),
                                'description': knowledge_graph.get('description'),
                            }
                        )
                    else:
                        # Common for knowledge graph to be None, set description to empty string
                        collected_results.append(
                            {
                                'snippets': snippets,
                                'title': result.get('title'),
                                'url': result.get('link'),
                                'description': '',
                            }
                        )
            except:
                continue
>>>>>>> 6a57b0ce

        return collected_results<|MERGE_RESOLUTION|>--- conflicted
+++ resolved
@@ -405,34 +405,9 @@
 
         return collected_results
 
-<<<<<<< HEAD
-
-class SearXNG(dspy.Retrieve):
-    def __init__(self, searxng_api_url, searxng_api_key=None, k=3, is_valid_source: Callable = None):
-        """
-        Initialize the SearXNG search retriever.
-
-        Args:
-            searxng_api_url (str): The URL of the SearXNG API.
-            searxng_api_key (str, optional): The API key for the SearXNG API. Defaults to None.
-            k (int, optional): The number of top passages to retrieve. Defaults to 3.
-            is_valid_source (Callable, optional): A function that takes a URL and returns a boolean indicating if the source is valid. Defaults to None.
-        """
-        super().__init__(k=k)
-        if not searxng_api_url:
-            raise RuntimeError("You must supply searxng_api_url")
-        self.searxng_api_url = searxng_api_url
-        self.searxng_api_key = searxng_api_key
-        self.usage = 0
-
-        if is_valid_source:
-            self.is_valid_source = is_valid_source
-        else:
-            self.is_valid_source = lambda x: True
-=======
 class SerperRM(dspy.Retrieve):
     """Retrieve information from custom queries using Serper.dev."""
-    
+
     def __init__(self, serper_search_api_key=None, query_params=None):
         """Args:
             serper_search_api_key str: API key to run serper, can be found by creating an account on https://serper.dev/
@@ -487,66 +462,29 @@
             )
 
         return response.json()
->>>>>>> 6a57b0ce
 
     def get_usage_and_reset(self):
         usage = self.usage
         self.usage = 0
-<<<<<<< HEAD
-        return {'SearXNG': usage}
-
-    def forward(self, query_or_queries: Union[str, List[str]], exclude_urls: List[str] = []):
-        """Search with SearxNG for self.k top passages for query or queries
-
-        Args:
-            query_or_queries (Union[str, List[str]]): The query or queries to search for.
-            exclude_urls (List[str]): A list of urls to exclude from the search results.
-
-        Returns:
-            a list of Dicts, each dict has keys of 'description', 'snippets' (list of strings), 'title', 'url'
-=======
         return {'SerperRM': usage}
 
     def forward(self, query_or_queries: Union[str, List[str]], exclude_urls: List[str]):
         """
         Calls the API and searches for the query passed in.
-        
-        
+
+
         Args:
             query_or_queries (Union[str, List[str]]): The query or queries to search for.
             exclude_urls (List[str]): Dummy parameter to match the interface. Does not have any effect.
 
         Returns:
             a list of dictionaries, each dictionary has keys of 'description', 'snippets' (list of strings), 'title', 'url'
->>>>>>> 6a57b0ce
         """
         queries = (
             [query_or_queries]
             if isinstance(query_or_queries, str)
             else query_or_queries
         )
-<<<<<<< HEAD
-        self.usage += len(queries)
-        collected_results = []
-        headers = {"Authorization": f"Bearer {self.searxng_api_key}"} if self.searxng_api_key else {}
-
-        for query in queries:
-            try:
-                params = {"q": query, "format": "json"}
-                response = requests.get(self.searxng_api_url, headers=headers, params=params)
-                results = response.json()
-
-                for r in results['results']:
-                    if self.is_valid_source(r['url']) and r['url'] not in exclude_urls:
-                        collected_results.append({
-                            'description': r.get('content', ''),
-                            'snippets': [r.get('content', '')],
-                            'title': r.get('title', ''),
-                            'url': r['url']
-                        })
-            except Exception as e:
-                logging.error(f'Error occurs when searching query {query}: {e}')
-=======
 
         self.usage += len(queries)
         self.results = []
@@ -555,7 +493,7 @@
             if query == 'Queries:':
                 continue
             query_params = self.query_params
-            
+
             # All available parameters can be found in the playground: https://serper.dev/playground
             # Sets the json value for query to be the query that is being parsed.
             query_params['q'] = query
@@ -599,6 +537,72 @@
                         )
             except:
                 continue
->>>>>>> 6a57b0ce
+
+        return collected_results
+
+
+class SearXNG(dspy.Retrieve):
+    def __init__(self, searxng_api_url, searxng_api_key=None, k=3, is_valid_source: Callable = None):
+        """
+        Initialize the SearXNG search retriever.
+
+        Args:
+            searxng_api_url (str): The URL of the SearXNG API.
+            searxng_api_key (str, optional): The API key for the SearXNG API. Defaults to None.
+            k (int, optional): The number of top passages to retrieve. Defaults to 3.
+            is_valid_source (Callable, optional): A function that takes a URL and returns a boolean indicating if the source is valid. Defaults to None.
+        """
+        super().__init__(k=k)
+        if not searxng_api_url:
+            raise RuntimeError("You must supply searxng_api_url")
+        self.searxng_api_url = searxng_api_url
+        self.searxng_api_key = searxng_api_key
+        self.usage = 0
+
+        if is_valid_source:
+            self.is_valid_source = is_valid_source
+        else:
+            self.is_valid_source = lambda x: True
+
+    def get_usage_and_reset(self):
+        usage = self.usage
+        self.usage = 0
+        return {'SearXNG': usage}
+
+    def forward(self, query_or_queries: Union[str, List[str]], exclude_urls: List[str] = []):
+        """Search with SearxNG for self.k top passages for query or queries
+
+        Args:
+            query_or_queries (Union[str, List[str]]): The query or queries to search for.
+            exclude_urls (List[str]): A list of urls to exclude from the search results.
+
+        Returns:
+            a list of Dicts, each dict has keys of 'description', 'snippets' (list of strings), 'title', 'url'
+        """
+        queries = (
+            [query_or_queries]
+            if isinstance(query_or_queries, str)
+            else query_or_queries
+        )
+        self.usage += len(queries)
+        collected_results = []
+        headers = {"Authorization": f"Bearer {self.searxng_api_key}"} if self.searxng_api_key else {}
+
+        for query in queries:
+            try:
+                params = {"q": query, "format": "json"}
+                response = requests.get(self.searxng_api_url, headers=headers, params=params)
+                results = response.json()
+
+                for r in results['results']:
+                    if self.is_valid_source(r['url']) and r['url'] not in exclude_urls:
+                        collected_results.append({
+                            'description': r.get('content', ''),
+                            'snippets': [r.get('content', '')],
+                            'title': r.get('title', ''),
+                            'url': r['url']
+                        })
+            except Exception as e:
+                logging.error(f'Error occurs when searching query {query}: {e}')
 
         return collected_results